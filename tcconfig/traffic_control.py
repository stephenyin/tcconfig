# encoding: utf-8

"""
.. codeauthor:: Tsuyoshi Hombashi <gogogo.vm@gmail.com>
"""

from __future__ import absolute_import
from __future__ import division

import re

from dataproperty import DataProperty
import six
import typepy
from typepy.type import RealNumber

import subprocrunner as spr

from ._common import (
    logging_context,
    sanitize_network,
    verify_network_interface,
    run_command_helper,
)
from ._const import (
    KILO_SIZE,
    TcCoomandOutput,
    LIST_MANGLE_TABLE_COMMAND,
)
from ._converter import Humanreadable
from ._error import (
    NetworkInterfaceNotFoundError,
    EmptyParameterError,
    InvalidParameterError
)
from ._iptables import IptablesMangleController
from ._logger import logger
from ._traffic_direction import TrafficDirection
from .shaper.htb import HtbShaper
from .shaper.tbf import TbfShaper


def _validate_within_min_max(param_name, value, min_value, max_value, unit):
    if value is None:
        return

    if unit is None:
        unit = ""
    else:
        unit = "[{:s}]".format(unit)

    if value > max_value:
        raise ValueError(
            "'{0:s}' is too high: expected<={1:s}{3:s}, actual={2:s}{3:s}".format(
                param_name, DataProperty(max_value).to_str(),
                DataProperty(value).to_str(), unit))

    if value < min_value:
        raise ValueError(
            "'{0:s}' is too low: expected>={1:s}{3:s}, actual={2:s}{3:s}".format(
                param_name, DataProperty(min_value).to_str(),
                DataProperty(value).to_str(), unit))


class TrafficControl(object):

    MIN_PACKET_LOSS_RATE = 0  # [%]
    MAX_PACKET_LOSS_RATE = 100  # [%]

    MIN_LATENCY_MS = 0  # [millisecond]
    MAX_LATENCY_MS = 3600000  # [millisecond]

    MIN_CORRUPTION_RATE = 0  # [%]
    MAX_CORRUPTION_RATE = 100  # [%]

    __MIN_PORT = 0
    __MAX_PORT = 65535

    REGEXP_FILE_EXISTS = re.compile("RTNETLINK answers: File exists")

    EXISTS_MSG_TEMPLATE = (
        "{:s} "
        "execute with --overwrite option if you want to overwrite "
        "the existing rules."
        "execute with --add option if you want to add a new rule in addition "
        "to the existing rules."
    )

    @property
    def ifb_device(self):
        return "ifb{:d}".format(self.__qdisc_major_id)

    @property
    def direction(self):
        return self.__direction

    @property
    def bandwidth_rate(self):
        return self.__bandwidth_rate

    @property
    def latency_ms(self):
        return self.__latency_ms

    @property
    def latency_distro_ms(self):
        return self.__latency_distro_ms

    @property
    def packet_loss_rate(self):
        return self.__packet_loss_rate

    @property
    def corruption_rate(self):
        return self.__corruption_rate

    @property
    def network(self):
        return self.__network

    @property
    def src_network(self):
        return self.__src_network

    @property
    def port(self):
        return self.__port

    @property
    def is_add_shaper(self):
        return self.__is_add_shaper

    @property
    def is_enable_iptables(self):
        return self.__is_enable_iptables

    @property
    def qdisc_major_id(self):
        return self.__qdisc_major_id

    @property
    def qdisc_major_id_str(self):
        return "{:x}".format(self.__qdisc_major_id)

    @property
<<<<<<< HEAD
    def protocol(self):
        return "ipv6" if self.__is_ipv6 else "ip"

    @property
    def protocol_match(self):
        return "ip6" if self.__is_ipv6 else "ip"
=======
    def tc_command_output(self):
        return self.__tc_command_output
>>>>>>> 9ecb4b74

    def __init__(
            self, device,
            direction=None, bandwidth_rate=None,
            latency_ms=None, latency_distro_ms=None,
            packet_loss_rate=None, corruption_rate=None,
            network=None, port=None, is_ipv6=False,
            src_network=None,
            is_add_shaper=False,
            is_enable_iptables=True,
            shaping_algorithm=None,
            tc_command_output=TcCoomandOutput.NOT_SET,
    ):
        self.__device = device

        self.__direction = direction
        self.__latency_ms = latency_ms  # [milliseconds]
        self.__latency_distro_ms = latency_distro_ms  # [milliseconds]
        self.__packet_loss_rate = packet_loss_rate  # [%]
        self.__corruption_rate = corruption_rate  # [%]
        self.__network = network
        self.__src_network = src_network
        self.__port = port
        self.__is_ipv6 = is_ipv6
        self.__is_add_shaper = is_add_shaper
        self.__is_enable_iptables = is_enable_iptables
        self.__tc_command_output = tc_command_output

        self.__qdisc_major_id = self.__get_device_qdisc_major_id()

        # bandwidth string [G/M/K bit per second]
        try:
            self.__bandwidth_rate = Humanreadable(
                bandwidth_rate, kilo_size=KILO_SIZE).to_kilo_value()
        except (TypeError, ValueError):
            self.__bandwidth_rate = None

        IptablesMangleController.enable = is_enable_iptables

        self.__init_shaper(shaping_algorithm)

    def validate(self):
        verify_network_interface(self.__device)
        self.__validate_netem_parameter()
        self.__validate_src_network()

        self.__network = sanitize_network(self.network)
        self.__src_network = sanitize_network(self.src_network)
        self.__validate_port()

    def __validate_src_network(self):
        if typepy.is_null_string(self.src_network):
            return

        if not self.is_enable_iptables:
            raise InvalidParameterError(
                "--iptables option will be required to use --src-network option")

    def validate_bandwidth_rate(self):
        if not RealNumber(self.bandwidth_rate).is_type():
            raise EmptyParameterError("bandwidth_rate is empty")

        if self.bandwidth_rate <= 0:
            raise InvalidParameterError(
                "rate must be greater than zero: actual={}".format(
                    self.bandwidth_rate))

    def get_tc_device(self):
        if self.direction == TrafficDirection.OUTGOING:
            return self.__device

        if self.direction == TrafficDirection.INCOMING:
            return self.ifb_device

        raise ValueError("unknown direction: " + self.direction)

    def get_command_history(self):
        def tc_filter(command):
            if command == LIST_MANGLE_TABLE_COMMAND:
                return False

            if re.search("^tc .* show dev", command):
                return False

            return True

        return filter(tc_filter, spr.SubprocessRunner.get_history())

    def set_tc(self):
        self.__setup_ifb()
        self.__shaper.set_shaping()

    def delete_tc(self):
        result_list = []

        with logging_context("delete qdisc"):
            returncode = run_command_helper(
                "tc qdisc del dev {:s} root".format(self.__device),
                re.compile("RTNETLINK answers: No such file or directory"),
                "failed to delete qdisc: no qdisc for outgoing packets")
            result_list.append(returncode == 0)

        with logging_context("delete ingress qdisc"):
            returncode = run_command_helper(
                "tc qdisc del dev {:s} ingress".format(self.__device),
                re.compile("|".join([
                    "RTNETLINK answers: Invalid argument",
                    "RTNETLINK answers: No such file or directory",
                ])),
                "failed to delete qdisc: no qdisc for incoming packets")
            result_list.append(returncode == 0)

        with logging_context("delete ifb device"):
            try:
                result_list.append(self.__delete_ifb_device() == 0)
            except NetworkInterfaceNotFoundError as e:
                logger.debug(e)
                result_list.append(False)

        with logging_context("delete iptables mangle table entries"):
            IptablesMangleController.clear()

        return any(result_list)

    def __init_shaper(self, shaping_algorithm):
        if shaping_algorithm is None:
            self.__shaper = None
            return

        if shaping_algorithm == "htb":
            self.__shaper = HtbShaper(self)
            return

        if shaping_algorithm == "tbf":
            self.__shaper = TbfShaper(self)
            return

        raise ValueError(
            "unknown shaping algorithm: {}".format(shaping_algorithm))

    def __validate_network_delay(self):
        _validate_within_min_max(
            "delay", self.latency_ms,
            self.MIN_LATENCY_MS, self.MAX_LATENCY_MS, unit="ms")

        _validate_within_min_max(
            "delay-distro", self.latency_distro_ms,
            self.MIN_LATENCY_MS, self.MAX_LATENCY_MS, unit="ms")

    def __validate_packet_loss_rate(self):
        _validate_within_min_max(
            "loss (packet loss rate)", self.packet_loss_rate,
            self.MIN_PACKET_LOSS_RATE, self.MAX_PACKET_LOSS_RATE, unit="%")

    def __validate_corruption_rate(self):
        _validate_within_min_max(
            "corruption (packet corruption rate)", self.corruption_rate,
            self.MIN_CORRUPTION_RATE, self.MAX_CORRUPTION_RATE, unit="%")

    def __validate_netem_parameter(self):
        try:
            self.validate_bandwidth_rate()
        except EmptyParameterError:
            pass

        self.__validate_network_delay()
        self.__validate_packet_loss_rate()
        self.__validate_corruption_rate()

        netem_param_value_list = [
            self.bandwidth_rate,
            self.latency_ms,
            self.packet_loss_rate,
            self.corruption_rate,
        ]

        if all([
            not RealNumber(
                netem_param_value).is_type() or netem_param_value == 0
            for netem_param_value in netem_param_value_list
        ]):
            raise ValueError("there is no valid net emulation parameter value")

    def __validate_port(self):
        _validate_within_min_max(
            "port", self.port, self.__MIN_PORT, self.__MAX_PORT, unit=None)

    def __get_device_qdisc_major_id(self):
        import hashlib

        base_device_hash = hashlib.md5(six.b(self.__device)).hexdigest()[:3]
        device_hash_prefix = "1"

        return int(device_hash_prefix + base_device_hash, 16)

    def __setup_ifb(self):
        if self.direction != TrafficDirection.INCOMING:
            return 0

        if typepy.is_null_string(self.ifb_device):
            return -1

        return_code = 0

        return_code |= spr.SubprocessRunner("modprobe ifb").run()

        return_code |= run_command_helper(
            "ip link add {:s} type ifb".format(self.ifb_device),
            self.REGEXP_FILE_EXISTS,
            self.EXISTS_MSG_TEMPLATE.format(
                "failed to add ip link: ip link already exists."))

        return_code |= spr.SubprocessRunner(
            "ip link set dev {:s} up".format(self.ifb_device)).run()

        return_code |= run_command_helper(
            "tc qdisc add dev {:s} ingress".format(self.__device),
            self.REGEXP_FILE_EXISTS,
            self.EXISTS_MSG_TEMPLATE.format(
                "failed to add qdisc: ingress qdisc already exists."))

        return_code |= spr.SubprocessRunner(" ".join([
            "tc filter add",
            "dev " + self.__device,
            "parent ffff: protocol " + self.protocol + " u32 match u32 0 0",
            "flowid {:x}:".format(self.__get_device_qdisc_major_id()),
            "action mirred egress redirect",
            "dev " + self.ifb_device,
        ])).run()

        return return_code

    def __delete_ifb_device(self):
        verify_network_interface(self.ifb_device)

        command_list = [
            "tc qdisc del dev {:s} root".format(self.ifb_device),
            "ip link set dev {:s} down".format(self.ifb_device),
            "ip link delete {:s} type ifb".format(self.ifb_device),
        ]

        if all([
            spr.SubprocessRunner(command).run() != 0
            for command in command_list
        ]):
            return 2

        return 0<|MERGE_RESOLUTION|>--- conflicted
+++ resolved
@@ -143,17 +143,15 @@
         return "{:x}".format(self.__qdisc_major_id)
 
     @property
-<<<<<<< HEAD
     def protocol(self):
         return "ipv6" if self.__is_ipv6 else "ip"
 
     @property
     def protocol_match(self):
         return "ip6" if self.__is_ipv6 else "ip"
-=======
+
     def tc_command_output(self):
         return self.__tc_command_output
->>>>>>> 9ecb4b74
 
     def __init__(
             self, device,
